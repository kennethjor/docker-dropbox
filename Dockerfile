FROM debian:jessie
MAINTAINER Jan Broer <janeczku@yahoo.de>
ENV DEBIAN_FRONTEND noninteractive

# Following 'How do I add or remove Dropbox from my Linux repository?' - https://www.dropbox.com/en/help/246
RUN echo 'deb http://linux.dropbox.com/debian jessie main' > /etc/apt/sources.list.d/dropbox.list
RUN apt-key adv --keyserver pgp.mit.edu --recv-keys 1C61A2656FB57B7E4DE0F4C1FC918B335044912E
RUN apt-get -qqy update
# Note 'ca-certificates' dependency is required for 'dropbox start -i' to succeed
RUN apt-get -qqy install ca-certificates dropbox
# Perform image clean up.
RUN apt-get -qqy autoclean

# Create service account and set permissions.
RUN groupadd dropbox
RUN useradd -m -d /dbox -c "Dropbox Daemon Account" -s /usr/sbin/nologin -g dropbox dropbox

# Dropbox is weird: it insists on downloading its biniaries itself via 'dropbox
# start -i'. So we switch to 'dropbox' user temporarily and let it do its thing.
USER dropbox
RUN mkdir -p /dbox/.dropbox /dbox/.dropbox-dist /dbox/Dropbox /dbox/base
RUN echo y | dropbox start -i

# Switch back to root, since the run script needs root privs to chmod to the user's preferrred UID
USER root

<<<<<<< HEAD
# Dropbox Lan-sync
EXPOSE 17500

# Expose the .dropbox/ runtime status and Dropbox/ content files. This comes After 'dropbox start -i' in case the builder was 'docker-compose build', which mounts these and so can cause permission errors.
VOLUME ["/dbox/.dropbox", "/dbox/Dropbox"]

CMD ["/root/run"]
=======
### Install init script and dropbox command line wrapper
COPY run /root/
RUN mv /usr/bin/dropbox /usr/bin/dropbox-cli
COPY dropbox /usr/bin/dropbox

ENTRYPOINT ["/root/run"]
>>>>>>> 5f8558ba
<|MERGE_RESOLUTION|>--- conflicted
+++ resolved
@@ -24,19 +24,15 @@
 # Switch back to root, since the run script needs root privs to chmod to the user's preferrred UID
 USER root
 
-<<<<<<< HEAD
 # Dropbox Lan-sync
 EXPOSE 17500
 
 # Expose the .dropbox/ runtime status and Dropbox/ content files. This comes After 'dropbox start -i' in case the builder was 'docker-compose build', which mounts these and so can cause permission errors.
 VOLUME ["/dbox/.dropbox", "/dbox/Dropbox"]
 
-CMD ["/root/run"]
-=======
 ### Install init script and dropbox command line wrapper
 COPY run /root/
 RUN mv /usr/bin/dropbox /usr/bin/dropbox-cli
 COPY dropbox /usr/bin/dropbox
 
-ENTRYPOINT ["/root/run"]
->>>>>>> 5f8558ba
+ENTRYPOINT ["/root/run"]